%%% ----------------------------------------------------------------------------
%%% Copyright (c) 2009, Erlang Training and Consulting Ltd.
%%% All rights reserved.
%%%
%%% Redistribution and use in source and binary forms, with or without
%%% modification, are permitted provided that the following conditions are met:
%%%    * Redistributions of source code must retain the above copyright
%%%      notice, this list of conditions and the following disclaimer.
%%%    * Redistributions in binary form must reproduce the above copyright
%%%      notice, this list of conditions and the following disclaimer in the
%%%      documentation and/or other materials provided with the distribution.
%%%    * Neither the name of Erlang Training and Consulting Ltd. nor the
%%%      names of its contributors may be used to endorse or promote products
%%%      derived from this software without specific prior written permission.
%%%
%%% THIS SOFTWARE IS PROVIDED BY Erlang Training and Consulting Ltd. ''AS IS''
%%% AND ANY EXPRESS OR IMPLIED WARRANTIES, INCLUDING, BUT NOT LIMITED TO, THE
%%% IMPLIED WARRANTIES OF MERCHANTABILITY AND FITNESS FOR A PARTICULAR PURPOSE
%%% ARE DISCLAIMED. IN NO EVENT SHALL Erlang Training and Consulting Ltd. BE
%%% LIABLE SUBSTITUTE GOODS OR SERVICES; LOSS OF USE, DATA, OR PROFITS; OR
%%% BUSINESS INTERRUPTION) HOWEVER CAUSED AND ON ANY THEORY OF LIABILITY,
%%% WHETHER IN CONTRACT, STRICT LIABILITY, OR TORT (INCLUDING NEGLIGENCE OR
%%% OTHERWISE) ARISING IN ANY WAY OUT OF THE USE OF THIS SOFTWARE, EVEN IF
%%% ADVISED OF THE POSSIBILITY OF SUCH DAMAGE.
%%% ----------------------------------------------------------------------------

%%% @private
%%% @author Oscar Hellström <oscar@erlang-consulting.com>
%%% @doc
%%% This module implements the HTTP request handling. This should normally
%%% not be called directly since it should be spawned by the lhttpc module.
%%% @end
%%% @type boolean() = bool().
%%% @type iolist() = [] | binary() | [char() | binary() | iolist()].
-module(lhttpc_client).

-export([request/9]).

-include("lhttpc_types.hrl").

-record(client_state, {
        host :: string(),
        port = 80 :: integer(),
        ssl = false :: true | false,
        method :: string(),
        request :: iolist(),
        request_headers :: headers(),
        socket,
        connect_timeout = infinity :: timeout(),
        connect_options = [] :: [any()],
        attempts :: integer(),
        requester :: pid(),
        partial_upload = false :: true | false,
        chunked_upload = false :: true | false,
        upload_window :: non_neg_integer() | infinity,
        partial_download = false :: true | false,
        download_window = infinity :: timeout(),
        part_size :: non_neg_integer() | infinity
        %% in case of infinity we read whatever data we can get from
        %% the wire at that point or in case of chunked one chunk
    }).

-define(CONNECTION_HDR(HDRS, DEFAULT),
    string:to_lower(lhttpc_lib:header_value("connection", HDRS, DEFAULT))).

-spec request(pid(), string(), 1..65535, true | false, string(),
        string() | atom(), headers(), iolist(), [option()]) -> no_return().
%% @spec (From, Host, Port, Ssl, Path, Method, Hdrs, RequestBody, Options) -> ok
%%    From = pid()
%%    Host = string()
%%    Port = integer()
%%    Ssl = boolean()
%%    Method = atom() | string()
%%    Hdrs = [Header]
%%    Header = {string() | atom(), string()}
%%    Body = iolist()
%%    Options = [Option]
%%    Option = {connect_timeout, Milliseconds}
%% @end
request(From, Host, Port, Ssl, Path, Method, Hdrs, Body, Options) ->
    Result = try
        execute(From, Host, Port, Ssl, Path, Method, Hdrs, Body, Options)
    catch
        Reason ->
            {response, self(), {error, Reason}};
        error:closed ->
            {response, self(), {error, connection_closed}};
        error:Error ->
            {exit, self(), {Error, erlang:get_stacktrace()}}
    end,
    case Result of
        {response, _, {ok, {no_return, _}}} -> ok;
        _Else                               -> From ! Result
    end,
    % Don't send back {'EXIT', self(), normal} if the process
    % calling us is trapping exits
    unlink(From),
    ok.

execute(From, Host, Port, Ssl, Path, Method, Hdrs, Body, Options) ->
    UploadWindowSize = proplists:get_value(partial_upload, Options),
    PartialUpload = proplists:is_defined(partial_upload, Options),
    PartialDownload = proplists:is_defined(partial_download, Options),
    PartialDownloadOptions = proplists:get_value(partial_download, Options, []),
    NormalizedMethod = lhttpc_lib:normalize_method(Method),
    {ChunkedUpload, Request} = lhttpc_lib:format_request(Path, NormalizedMethod,
        Hdrs, Host, Port, Body, PartialUpload),
    SocketRequest = {socket, self(), Host, Port, Ssl},
    Socket = case gen_server:call(lhttpc_manager, SocketRequest, infinity) of
        {ok, S}   -> S; % Re-using HTTP/1.1 connections
        no_socket -> undefined % Opening a new HTTP/1.1 connection
    end,
    State = #client_state{
        host = Host,
        port = Port,
        ssl = Ssl,
        method = NormalizedMethod,
        request = Request,
        requester = From,
        request_headers = Hdrs,
        socket = Socket,
        connect_timeout = proplists:get_value(connect_timeout, Options,
            infinity),
        connect_options = proplists:get_value(connect_options, Options, []),
        attempts = 1 + proplists:get_value(send_retry, Options, 1),
        partial_upload = PartialUpload,
        upload_window = UploadWindowSize,
        chunked_upload = ChunkedUpload,
        partial_download = PartialDownload,
        download_window = proplists:get_value(window_size,
            PartialDownloadOptions, infinity),
        part_size = proplists:get_value(part_size,
            PartialDownloadOptions, infinity)
    },
    Response = case send_request(State) of
        {R, undefined} ->
            {ok, R};
        {R, NewSocket} ->
            % The socket we ended up doing the request over is returned
            % here, it might be the same as Socket, but we don't know.
            % I've noticed that we don't want to give send sockets that we
            % can't change the controlling process for to the manager. This
            % really shouldn't fail, but it could do if:
            % * The socket was closed remotely already
            % * Due to an error in this module (returning dead sockets for
            %   instance)
            ManagerPid = whereis(lhttpc_manager),
            case lhttpc_sock:controlling_process(NewSocket, ManagerPid, Ssl) of
                ok ->
                    gen_server:cast(lhttpc_manager,
                        {done, Host, Port, Ssl, NewSocket});
                _ ->
                    ok
            end,
            {ok, R}
    end,
    {response, self(), Response}.

send_request(#client_state{attempts = 0}) ->
    % Don't try again if the number of allowed attempts is 0.
    throw(connection_closed);
send_request(#client_state{socket = undefined} = State) ->
    Host = State#client_state.host,
    Port = State#client_state.port,
    Ssl = State#client_state.ssl,
    Timeout = State#client_state.connect_timeout,
    ConnectOptions = State#client_state.connect_options,
    SocketOptions = [binary, {packet, http}, {active, false} | ConnectOptions],
    case lhttpc_sock:connect(Host, Port, SocketOptions, Timeout, Ssl) of
        {ok, Socket} ->
            send_request(State#client_state{socket = Socket});
        {error, etimedout} ->
            % TCP stack decided to give up
            throw(connect_timeout);
        {error, timeout} ->
            throw(connect_timeout);
        {error, Reason} ->
            erlang:error(Reason)
    end;
send_request(State) ->
    Socket = State#client_state.socket,
    Ssl = State#client_state.ssl,
    Request = State#client_state.request,
    case lhttpc_sock:send(Socket, Request, Ssl) of
        ok ->
            if
                State#client_state.partial_upload     -> partial_upload(State);
                not State#client_state.partial_upload -> read_response(State)
            end;
        {error, closed} ->
            lhttpc_sock:close(Socket, Ssl),
            NewState = State#client_state{
                socket = undefined,
                attempts = State#client_state.attempts - 1
            },
            send_request(NewState);
        {error, Reason} ->
            lhttpc_sock:close(Socket, Ssl),
            erlang:error(Reason)
    end.

partial_upload(State) ->
    Response = {ok, {self(), State#client_state.upload_window}},
    State#client_state.requester ! {response, self(), Response},
    partial_upload_loop(State#client_state{attempts = 1, request = undefined}).

partial_upload_loop(State = #client_state{requester = Pid}) ->
    receive
        {trailers, Pid, Trailers} ->
            send_trailers(State, Trailers),
            read_response(State);
        {body_part, Pid, http_eob} ->
            send_body_part(State, http_eob),
            read_response(State);
        {body_part, Pid, Data} ->
            send_body_part(State, Data),
            Pid ! {ack, self()},
            partial_upload_loop(State)
    end.

send_body_part(State = #client_state{socket = Socket, ssl = Ssl}, BodyPart) ->
    Data = encode_body_part(State, BodyPart),
    check_send_result(State, lhttpc_sock:send(Socket, Data, Ssl)).

send_trailers(State = #client_state{chunked_upload = true}, Trailers) ->
    Socket = State#client_state.socket,
    Ssl = State#client_state.ssl,
    Data = [<<"0\r\n">>, lhttpc_lib:format_hdrs(Trailers)],
    check_send_result(State, lhttpc_sock:send(Socket, Data, Ssl));
send_trailers(#client_state{chunked_upload = false}, _Trailers) ->
    erlang:error(trailers_not_allowed).

encode_body_part(#client_state{chunked_upload = true}, http_eob) ->
    <<"0\r\n\r\n">>; % We don't send trailers after http_eob
encode_body_part(#client_state{chunked_upload = false}, http_eob) ->
    <<>>;
encode_body_part(#client_state{chunked_upload = true}, Data) ->
    Size = list_to_binary(erlang:integer_to_list(iolist_size(Data), 16)),
    [Size, <<"\r\n">>, Data, <<"\r\n">>];
encode_body_part(#client_state{chunked_upload = false}, Data) ->
    Data.

check_send_result(_State, ok) ->
    ok;
check_send_result(#client_state{socket = Sock, ssl = Ssl}, {error, Reason}) ->
    lhttpc_sock:close(Sock, Ssl),
    throw(Reason).

read_response(#client_state{socket = Socket, ssl = Ssl} = State) ->
    lhttpc_sock:setopts(Socket, [{packet, http}], Ssl),
    read_response(State, nil, {nil, nil}, []).

read_response(State, Vsn, {StatusCode, _} = Status, Hdrs) ->
    Socket = State#client_state.socket,
    Ssl = State#client_state.ssl,
    case lhttpc_sock:recv(Socket, Ssl) of
        {ok, {http_response, NewVsn, NewStatusCode, Reason}} ->
            NewStatus = {NewStatusCode, Reason},
            read_response(State, NewVsn, NewStatus, Hdrs);
        {ok, {http_header, _, Name, _, Value}} ->
            Header = {lhttpc_lib:maybe_atom_to_list(Name), Value},
            read_response(State, Vsn, Status, [Header | Hdrs]);
        {ok, http_eoh} when StatusCode >= 100, StatusCode =< 199 ->
            % RFC 2616, section 10.1:
            % A client MUST be prepared to accept one or more
            % 1xx status responses prior to a regular
            % response, even if the client does not expect a
            % 100 (Continue) status message. Unexpected 1xx
            % status responses MAY be ignored by a user agent.
            read_response(State, nil, {nil, nil}, []);
        {ok, http_eoh} ->
            lhttpc_sock:setopts(Socket, [{packet, raw}], Ssl),
            Response = handle_response_body(State, Vsn, Status, Hdrs),
            NewHdrs = element(2, Response),
            ReqHdrs = State#client_state.request_headers,
            NewSocket = maybe_close_socket(Socket, Ssl, Vsn, ReqHdrs, NewHdrs),
            {Response, NewSocket};
        {error, closed} ->
            % Either we only noticed that the socket was closed after we
            % sent the request, the server closed it just after we put
            % the request on the wire or the server has some issues and is
            % closing connections without sending responses.
            % If this the first attempt to send the request, we will try again.
            lhttpc_sock:close(Socket, Ssl),
            NewState = State#client_state{
                socket = undefined,
                attempts = State#client_state.attempts - 1
            },
            send_request(NewState);
        {error, Reason} ->
            erlang:error(Reason)
    end.

handle_response_body(#client_state{partial_download = false} = State, Vsn,
        Status, Hdrs) ->
    Socket = State#client_state.socket,
    Ssl = State#client_state.ssl,
    Method = State#client_state.method,
    {Body, NewHdrs} = case has_body(Method, element(1, Status), Hdrs) of
        true  -> read_body(Vsn, Hdrs, Ssl, Socket, body_type(Hdrs));
        false -> {<<>>, Hdrs}
    end,
    {Status, NewHdrs, Body};
handle_response_body(#client_state{partial_download = true} = State, Vsn,
        Status, Hdrs) ->
    Method = State#client_state.method,
    case has_body(Method, element(1, Status), Hdrs) of
        true ->
            Response = {ok, {Status, Hdrs, self()}},
            State#client_state.requester ! {response, self(), Response},
            MonRef = erlang:monitor(process, State#client_state.requester),
            Res = read_partial_body(State, Vsn, Hdrs, body_type(Hdrs)),
            erlang:demonitor(MonRef, [flush]),
            Res;
        false ->
            {Status, Hdrs, undefined}
    end.

has_body("HEAD", _, _) ->
    % HEAD responses aren't allowed to include a body
    false;
has_body("OPTIONS", _, Hdrs) ->
    % OPTIONS can include a body, if Content-Length or Transfer-Encoding
    % indicates it.
    ContentLength = lhttpc_lib:header_value("content-length", Hdrs),
    TransferEncoding = lhttpc_lib:header_value("transfer-encoding", Hdrs),
    case {ContentLength, TransferEncoding} of
        {undefined, undefined} -> false;
        {_, _}                 -> true
    end;
<<<<<<< HEAD
has_body(_, 204, _) ->
    false; % 204 No content can't have a body
has_body(_, _, _) ->
    true. % All other responses are assumed to have a body
=======
maybe_read_body(_, StatusCode, Vsn, Hdrs, Ssl, Socket) ->
    % All other requests should have a body, unless indicated otherwise 
    case StatusCode of
        204 -> {<<>>, Hdrs}; % RFC 2616 10.2.5
		304 -> {<<>>, Hdrs}; % RFC 2616 10.3.5
        _   -> read_body(Vsn, Hdrs, Ssl, Socket)
    end.
>>>>>>> 2bba718d

body_type(Hdrs) ->
    % Find out how to read the entity body from the request.
    % * If we have a Content-Length, just use that and read the complete
    %   entity.
    % * If Transfer-Encoding is set to chunked, we should read one chunk at
    %   the time
    % * If neither of this is true, we need to read until the socket is
    %   closed (AFAIK, this was common in versions before 1.1).
    case lhttpc_lib:header_value("content-length", Hdrs) of
        undefined ->
            TransferEncoding = string:to_lower(
                lhttpc_lib:header_value("transfer-encoding", Hdrs, "undefined")
            ),
            case TransferEncoding of
                "chunked" -> chunked;
                _         -> infinite
            end;
        ContentLength ->
            {fixed_length, list_to_integer(ContentLength)}
    end.

read_partial_body(State, _Vsn, Hdrs, chunked) ->
    Window = State#client_state.download_window,
    read_partial_chunked_body(State, Hdrs, Window, 0, [], 0);
read_partial_body(State, Vsn, Hdrs, infinite) ->
    check_infinite_response(Vsn, Hdrs),
    read_partial_infinite_body(State, Hdrs, State#client_state.download_window);
read_partial_body(State, _Vsn, Hdrs, {fixed_length, ContentLength}) ->
    read_partial_finite_body(State, Hdrs, ContentLength,
        State#client_state.download_window).

read_body(_Vsn, Hdrs, Ssl, Socket, chunked) ->
    read_chunked_body(Socket, Ssl, Hdrs, []);
read_body(Vsn, Hdrs, Ssl, Socket, infinite) ->
    check_infinite_response(Vsn, Hdrs),
    read_infinite_body(Socket, Hdrs, Ssl);
read_body(_Vsn, Hdrs, Ssl, Socket, {fixed_length, ContentLength}) ->
    read_length(Hdrs, Ssl, Socket, ContentLength).

read_partial_finite_body(State = #client_state{}, Hdrs, 0, _Window) ->
    reply_end_of_body(State, [], Hdrs);
read_partial_finite_body(State = #client_state{requester = To}, Hdrs,
        ContentLength, 0) ->
    receive
        {ack, To} ->
            read_partial_finite_body(State, Hdrs, ContentLength, 1);
        {'DOWN', _, process, To, _} ->
            exit(normal)
    end;
read_partial_finite_body(State, Hdrs, ContentLength, Window) when Window >= 0->
    Bin = read_body_part(State, ContentLength),
    State#client_state.requester ! {body_part, self(), Bin},
    To = State#client_state.requester,
    receive
        {ack, To} ->
            Length = ContentLength - iolist_size(Bin),
            read_partial_finite_body(State, Hdrs, Length, Window);
        {'DOWN', _, process, To, _} ->
            exit(normal)
    after 0 ->
            Length = ContentLength - iolist_size(Bin),
        read_partial_finite_body(State, Hdrs, Length, lhttpc_lib:dec(Window))
    end.

read_body_part(#client_state{part_size = infinity} = State, _ContentLength) ->
    case lhttpc_sock:recv(State#client_state.socket, State#client_state.ssl) of
        {ok, Data} ->
            Data;
        {error, Reason} ->
            erlang:error(Reason)
    end;
read_body_part(#client_state{part_size = PartSize} = State, ContentLength)
        when PartSize =< ContentLength ->
    Socket = State#client_state.socket, 
    Ssl = State#client_state.ssl,
    PartSize = State#client_state.part_size,
    case lhttpc_sock:recv(Socket, PartSize, Ssl) of
        {ok, Data} ->
            Data;
        {error, Reason} ->
            erlang:error(Reason)
    end;
read_body_part(#client_state{part_size = PartSize} = State, ContentLength)
        when PartSize > ContentLength ->
    Socket = State#client_state.socket, 
    Ssl = State#client_state.ssl,
    case lhttpc_sock:recv(Socket, ContentLength, Ssl) of
        {ok, Data} ->
            Data;
        {error, Reason} ->
            erlang:error(Reason)
    end.

read_length(Hdrs, Ssl, Socket, Length) ->
    case lhttpc_sock:recv(Socket, Length, Ssl) of
        {ok, Data} ->
            {Data, Hdrs};
        {error, Reason} ->
            erlang:error(Reason)
    end.

read_partial_chunked_body(State, Hdrs, Window, BufferSize, Buffer, 0) ->
    Socket = State#client_state.socket,
    Ssl = State#client_state.ssl,
    PartSize = State#client_state.part_size,
    case read_chunk_size(Socket, Ssl) of
        0 ->
            reply_chunked_part(State, Buffer, Window),
            {Trailers, NewHdrs} = read_trailers(Socket, Ssl, [], Hdrs),
            reply_end_of_body(State, Trailers, NewHdrs);
        ChunkSize when PartSize =:= infinity ->
            Chunk = read_chunk(Socket, Ssl, ChunkSize),
            NewWindow = reply_chunked_part(State, [Chunk | Buffer], Window),
            read_partial_chunked_body(State, Hdrs, NewWindow, 0, [], 0);
        ChunkSize when BufferSize + ChunkSize >= PartSize ->
            {Chunk, RemSize} = read_partial_chunk(Socket, Ssl,
                PartSize - BufferSize, ChunkSize),
            NewWindow = reply_chunked_part(State, [Chunk | Buffer], Window),
            read_partial_chunked_body(State, Hdrs, NewWindow, 0, [], RemSize);
        ChunkSize ->
            Chunk = read_chunk(Socket, Ssl, ChunkSize),
            read_partial_chunked_body(State, Hdrs, Window,
                BufferSize + ChunkSize, [Chunk | Buffer], 0)
    end;
read_partial_chunked_body(State, Hdrs, Window, BufferSize, Buffer, RemSize) ->
    Socket = State#client_state.socket,
    Ssl = State#client_state.ssl,
    PartSize = State#client_state.part_size,
    if
        BufferSize + RemSize >= PartSize ->
            {Chunk, NewRemSize} =
                read_partial_chunk(Socket, Ssl, PartSize - BufferSize, RemSize),
            NewWindow = reply_chunked_part(State, [Chunk | Buffer], Window),
            read_partial_chunked_body(State, Hdrs, NewWindow, 0, [],
                NewRemSize);
        BufferSize + RemSize < PartSize ->
            Chunk = read_chunk(Socket, Ssl, RemSize),
            read_partial_chunked_body(State, Hdrs, Window, BufferSize + RemSize,
                [Chunk | Buffer], 0)
    end.

read_chunk_size(Socket, Ssl) ->
    lhttpc_sock:setopts(Socket, [{packet, line}], Ssl),
    case lhttpc_sock:recv(Socket, Ssl) of
        {ok, ChunkSizeExt} ->
            chunk_size(ChunkSizeExt);
        {error, Reason} ->
            erlang:error(Reason)
    end.

reply_chunked_part(_State, [], Window) ->
    Window;
reply_chunked_part(State = #client_state{requester = Pid}, Buff, 0) ->
    receive
        {ack, Pid} ->
            reply_chunked_part(State, Buff, 1);
        {'DOWN', _, process, Pid, _} ->
            exit(normal)
    end;
reply_chunked_part(#client_state{requester = Pid}, Buffer, Window) ->
    Pid ! {body_part, self(), list_to_binary(lists:reverse(Buffer))},
    receive
        {ack, Pid} ->  Window;
        {'DOWN', _, process, Pid, _} -> exit(normal)
    after 0 ->
        lhttpc_lib:dec(Window)
    end.

read_chunked_body(Socket, Ssl, Hdrs, Chunks) ->
    case read_chunk_size(Socket, Ssl) of
        0 ->
            Body = list_to_binary(lists:reverse(Chunks)),
            {_, NewHdrs} = read_trailers(Socket, Ssl, [], Hdrs),
            {Body, NewHdrs};
        Size ->
            Chunk = read_chunk(Socket, Ssl, Size),
            read_chunked_body(Socket, Ssl, Hdrs, [Chunk | Chunks])
    end.

chunk_size(Bin) ->
    erlang:list_to_integer(lists:reverse(chunk_size(Bin, [])), 16).

chunk_size(<<$;, _/binary>>, Chars) ->
    Chars;
chunk_size(<<"\r\n", _/binary>>, Chars) ->
    Chars;
chunk_size(<<$\s, Binary/binary>>, Chars) ->
    %% Facebook's HTTP server returns a chunk size like "6  \r\n"
    chunk_size(Binary, Chars);
chunk_size(<<Char, Binary/binary>>, Chars) ->
    chunk_size(Binary, [Char | Chars]).

read_partial_chunk(Socket, Ssl, ChunkSize, ChunkSize) ->
    {read_chunk(Socket, Ssl, ChunkSize), 0};
read_partial_chunk(Socket, Ssl, Size, ChunkSize) ->
    lhttpc_sock:setopts(Socket, [{packet, raw}], Ssl),
    case lhttpc_sock:recv(Socket, Size, Ssl) of
        {ok, Chunk} ->
            {Chunk, ChunkSize - Size};
        {error, Reason} ->
            erlang:error(Reason)
    end.

read_chunk(Socket, Ssl, Size) ->
    lhttpc_sock:setopts(Socket, [{packet, raw}], Ssl),
    case lhttpc_sock:recv(Socket, Size + 2, Ssl) of
        {ok, <<Chunk:Size/binary, "\r\n">>} ->
            Chunk;
        {ok, Data} ->
            erlang:error({invalid_chunk, Data});
        {error, Reason} ->
            erlang:error(Reason)
    end.

read_trailers(Socket, Ssl, Trailers, Hdrs) ->
    lhttpc_sock:setopts(Socket, [{packet, httph}], Ssl),
    case lhttpc_sock:recv(Socket, Ssl) of
        {ok, http_eoh} ->
            {Trailers, Hdrs};
        {ok, {http_header, _, Name, _, Value}} ->
            Header = {lhttpc_lib:maybe_atom_to_list(Name), Value},
            read_trailers(Socket, Ssl, [Header | Trailers], [Header | Hdrs]);
        {error, {http_error, Data}} ->
            erlang:error({bad_trailer, Data})
    end.

reply_end_of_body(#client_state{requester = Requester}, Trailers, Hdrs) ->
    Requester ! {http_eob, self(), Trailers},
    {no_return, Hdrs}.

read_partial_infinite_body(State = #client_state{requester = To}, Hdrs, 0) ->
    receive
        {ack, To} ->
            read_partial_infinite_body(State, Hdrs, 1);
        {'DOWN', _, process, To, _} ->
            exit(normal)
    end;
read_partial_infinite_body(State = #client_state{requester = To}, Hdrs, Window)
        when Window >= 0 ->
    case read_infinite_body_part(State) of
        http_eob -> reply_end_of_body(State, [], Hdrs);
        Bin ->
            State#client_state.requester ! {body_part, self(), Bin},
            receive
                {ack, To} ->
                    read_partial_infinite_body(State, Hdrs, Window);
                {'DOWN', _, process, To, _} ->
                    exit(normal)
            after 0 ->
                read_partial_infinite_body(State, Hdrs, lhttpc_lib:dec(Window))
            end
    end.

read_infinite_body_part(#client_state{socket = Socket, ssl = Ssl}) ->
    case lhttpc_sock:recv(Socket, Ssl) of
        {ok, Data} ->
            Data;
        {error, closed} ->
            http_eob;
        {error, Reason} ->
            erlang:error(Reason)
    end.

check_infinite_response({1, Minor}, Hdrs) when Minor >= 1 ->
    HdrValue = lhttpc_lib:header_value("connection", Hdrs, "keep-alive"),
    case string:to_lower(HdrValue) of
        "close" -> ok;
        _       -> erlang:error(no_content_length)
    end;
check_infinite_response(_, Hdrs) ->
    HdrValue = lhttpc_lib:header_value("connection", Hdrs, "close"),
    case string:to_lower(HdrValue) of
        "keep-alive" -> erlang:error(no_content_length);
        _            -> ok
    end.

read_infinite_body(Socket, Hdrs, Ssl) ->
    read_until_closed(Socket, <<>>, Hdrs, Ssl).

read_until_closed(Socket, Acc, Hdrs, Ssl) ->
    case lhttpc_sock:recv(Socket, Ssl) of
        {ok, Body} ->
            NewAcc = <<Acc/binary, Body/binary>>,
            read_until_closed(Socket, NewAcc, Hdrs, Ssl);
        {error, closed} ->
            {Acc, Hdrs};
        {error, Reason} ->
            erlang:error(Reason)
    end.

maybe_close_socket(Socket, Ssl, {1, Minor}, ReqHdrs, RespHdrs) when Minor >= 1->
    ClientConnection = ?CONNECTION_HDR(ReqHdrs, "keep-alive"),
    ServerConnection = ?CONNECTION_HDR(RespHdrs, "keep-alive"),
    if
        ClientConnection =:= "close"; ServerConnection =:= "close" ->
            lhttpc_sock:close(Socket, Ssl),
            undefined;
        ClientConnection =/= "close", ServerConnection =/= "close" ->
            Socket
    end;
maybe_close_socket(Socket, Ssl, _, ReqHdrs, RespHdrs) ->
    ClientConnection = ?CONNECTION_HDR(ReqHdrs, "keep-alive"),
    ServerConnection = ?CONNECTION_HDR(RespHdrs, "close"),
    if
        ClientConnection =:= "close"; ServerConnection =/= "keep-alive" ->
            lhttpc_sock:close(Socket, Ssl),
            undefined;
        ClientConnection =/= "close", ServerConnection =:= "keep-alive" ->
            Socket
    end.<|MERGE_RESOLUTION|>--- conflicted
+++ resolved
@@ -321,27 +321,19 @@
     false;
 has_body("OPTIONS", _, Hdrs) ->
     % OPTIONS can include a body, if Content-Length or Transfer-Encoding
-    % indicates it.
+    % indicates it
     ContentLength = lhttpc_lib:header_value("content-length", Hdrs),
     TransferEncoding = lhttpc_lib:header_value("transfer-encoding", Hdrs),
     case {ContentLength, TransferEncoding} of
         {undefined, undefined} -> false;
         {_, _}                 -> true
     end;
-<<<<<<< HEAD
 has_body(_, 204, _) ->
-    false; % 204 No content can't have a body
+    false; % RFC 2616 10.2.5: 204 No Content
+has_body(_, 304, _) ->
+    false; % RFC 2616 10.3.5: 304 Not Modified
 has_body(_, _, _) ->
     true. % All other responses are assumed to have a body
-=======
-maybe_read_body(_, StatusCode, Vsn, Hdrs, Ssl, Socket) ->
-    % All other requests should have a body, unless indicated otherwise 
-    case StatusCode of
-        204 -> {<<>>, Hdrs}; % RFC 2616 10.2.5
-		304 -> {<<>>, Hdrs}; % RFC 2616 10.3.5
-        _   -> read_body(Vsn, Hdrs, Ssl, Socket)
-    end.
->>>>>>> 2bba718d
 
 body_type(Hdrs) ->
     % Find out how to read the entity body from the request.
