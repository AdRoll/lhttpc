%%% ----------------------------------------------------------------------------
%%% Copyright (c) 2009, Erlang Training and Consulting Ltd.
%%% All rights reserved.
%%%
%%% Redistribution and use in source and binary forms, with or without
%%% modification, are permitted provided that the following conditions are met:
%%%    * Redistributions of source code must retain the above copyright
%%%      notice, this list of conditions and the following disclaimer.
%%%    * Redistributions in binary form must reproduce the above copyright
%%%      notice, this list of conditions and the following disclaimer in the
%%%      documentation and/or other materials provided with the distribution.
%%%    * Neither the name of Erlang Training and Consulting Ltd. nor the
%%%      names of its contributors may be used to endorse or promote products
%%%      derived from this software without specific prior written permission.
%%%
%%% THIS SOFTWARE IS PROVIDED BY Erlang Training and Consulting Ltd. ''AS IS''
%%% AND ANY EXPRESS OR IMPLIED WARRANTIES, INCLUDING, BUT NOT LIMITED TO, THE
%%% IMPLIED WARRANTIES OF MERCHANTABILITY AND FITNESS FOR A PARTICULAR PURPOSE
%%% ARE DISCLAIMED. IN NO EVENT SHALL Erlang Training and Consulting Ltd. BE
%%% LIABLE SUBSTITUTE GOODS OR SERVICES; LOSS OF USE, DATA, OR PROFITS; OR
%%% BUSINESS INTERRUPTION) HOWEVER CAUSED AND ON ANY THEORY OF LIABILITY,
%%% WHETHER IN CONTRACT, STRICT LIABILITY, OR TORT (INCLUDING NEGLIGENCE OR
%%% OTHERWISE) ARISING IN ANY WAY OUT OF THE USE OF THIS SOFTWARE, EVEN IF
%%% ADVISED OF THE POSSIBILITY OF SUCH DAMAGE.
%%% ----------------------------------------------------------------------------

%%% @private
%%% @author Oscar Hellström <oscar@erlang-consulting.com>
%%% @doc
%%% This module implements the HTTP request handling. This should normally
%%% not be called directly since it should be spawned by the lhttpc module.
%%% @end
%%% @type boolean() = bool().
%%% @type iolist() = [] | binary() | [char() | binary() | iolist()].
-module(lhttpc_client).

-export([request/9]).

-include("lhttpc_types.hrl").

-record(client_state, {
        host :: string(),
        port = 80 :: integer(),
        ssl = false :: true | false,
        method :: string(),
        request :: iolist(),
        request_headers :: headers(),
        socket,
        connect_timeout = infinity :: timeout(),
        connect_options = [] :: [any()],
        attempts :: integer(),
        requester :: pid(),
        partial_upload = false :: true | false,
        chunked_upload = false :: true | false,
        upload_window :: non_neg_integer() | infinity,
        partial_download = false :: true | false,
        download_window = infinity :: timeout(),
        part_size :: non_neg_integer() | infinity
        %% in case of infinity we read whatever data we can get from
        %% the wire at that point or in case of chunked one chunk
    }).

-define(CONNECTION_HDR(HDRS, DEFAULT),
    string:to_lower(lhttpc_lib:header_value("connection", HDRS, DEFAULT))).

-spec request(pid(), string(), 1..65535, true | false, string(),
        string() | atom(), headers(), iolist(), [option()]) -> no_return().
%% @spec (From, Host, Port, Ssl, Path, Method, Hdrs, RequestBody, Options) -> ok
%%    From = pid()
%%    Host = string()
%%    Port = integer()
%%    Ssl = boolean()
%%    Method = atom() | string()
%%    Hdrs = [Header]
%%    Header = {string() | atom(), string()}
%%    Body = iolist()
%%    Options = [Option]
%%    Option = {connect_timeout, Milliseconds}
%% @end
request(From, Host, Port, Ssl, Path, Method, Hdrs, Body, Options) ->
    Result = try
        execute(From, Host, Port, Ssl, Path, Method, Hdrs, Body, Options)
    catch
        Reason ->
            {response, self(), {error, Reason}};
        error:closed ->
            {response, self(), {error, connection_closed}};
        error:Error ->
            {exit, self(), {Error, erlang:get_stacktrace()}}
    end,
    case Result of
        {response, _, {ok, {no_return, _}}} -> ok;
        _Else                               -> From ! Result
    end,
    % Don't send back {'EXIT', self(), normal} if the process
    % calling us is trapping exits
    unlink(From),
    ok.

execute(From, Host, Port, Ssl, Path, Method, Hdrs, Body, Options) ->
    UploadWindowSize = proplists:get_value(partial_upload, Options),
    PartialUpload = proplists:is_defined(partial_upload, Options),
    PartialDownload = proplists:is_defined(partial_download, Options),
    PartialDownloadOptions = proplists:get_value(partial_download, Options, []),
    NormalizedMethod = lhttpc_lib:normalize_method(Method),
    {ChunkedUpload, Request} = lhttpc_lib:format_request(Path, NormalizedMethod,
        Hdrs, Host, Port, Body, PartialUpload),
    SocketRequest = {socket, self(), Host, Port, Ssl},
    Socket = case gen_server:call(lhttpc_manager, SocketRequest, infinity) of
        {ok, S}   -> S; % Re-using HTTP/1.1 connections
        no_socket -> undefined % Opening a new HTTP/1.1 connection
    end,
    State = #client_state{
        host = Host,
        port = Port,
        ssl = Ssl,
        method = NormalizedMethod,
        request = Request,
        requester = From,
        request_headers = Hdrs,
        socket = Socket,
        connect_timeout = proplists:get_value(connect_timeout, Options,
            infinity),
        connect_options = proplists:get_value(connect_options, Options, []),
        attempts = 1 + proplists:get_value(send_retry, Options, 1),
        partial_upload = PartialUpload,
        upload_window = UploadWindowSize,
        chunked_upload = ChunkedUpload,
        partial_download = PartialDownload,
        download_window = proplists:get_value(window_size,
            PartialDownloadOptions, infinity),
        part_size = proplists:get_value(part_size,
            PartialDownloadOptions, infinity)
    },
    Response = case send_request(State) of
        {R, undefined} ->
            {ok, R};
        {R, NewSocket} ->
            % The socket we ended up doing the request over is returned
            % here, it might be the same as Socket, but we don't know.
            % I've noticed that we don't want to give send sockets that we
            % can't change the controlling process for to the manager. This
            % really shouldn't fail, but it could do if:
            % * The socket was closed remotely already
            % * Due to an error in this module (returning dead sockets for
            %   instance)
            ManagerPid = whereis(lhttpc_manager),
            case lhttpc_sock:controlling_process(NewSocket, ManagerPid, Ssl) of
                ok ->
                    gen_server:cast(lhttpc_manager,
                        {done, Host, Port, Ssl, NewSocket});
                _ ->
                    ok
            end,
            {ok, R}
    end,
    {response, self(), Response}.

send_request(#client_state{attempts = 0}) ->
    % Don't try again if the number of allowed attempts is 0.
    throw(connection_closed);
send_request(#client_state{socket = undefined} = State) ->
    Host = State#client_state.host,
    Port = State#client_state.port,
    Ssl = State#client_state.ssl,
    Timeout = State#client_state.connect_timeout,
    ConnectOptions = State#client_state.connect_options,
    SocketOptions = [binary, {packet, http}, {active, false} | ConnectOptions],
    case lhttpc_sock:connect(Host, Port, SocketOptions, Timeout, Ssl) of
        {ok, Socket} ->
            send_request(State#client_state{socket = Socket});
        {error, etimedout} ->
            % TCP stack decided to give up
            throw(connect_timeout);
        {error, timeout} ->
            throw(connect_timeout);
        {error, Reason} ->
            erlang:error(Reason)
    end;
send_request(State) ->
    Socket = State#client_state.socket,
    Ssl = State#client_state.ssl,
    Request = State#client_state.request,
    case lhttpc_sock:send(Socket, Request, Ssl) of
        ok ->
<<<<<<< HEAD
            if
                State#client_state.partial_upload     -> partial_upload(State);
                not State#client_state.partial_upload -> read_response(State)
            end;
=======
            lhttpc_sock:setopts(Socket, [{packet, http}], Ssl),
            read_response(State, nil, {nil, nil}, [], <<>>);
>>>>>>> 957efa73
        {error, closed} ->
            lhttpc_sock:close(Socket, Ssl),
            NewState = State#client_state{
                socket = undefined,
                attempts = State#client_state.attempts - 1
            },
            send_request(NewState);
        {error, Reason} ->
            lhttpc_sock:close(Socket, Ssl),
            erlang:error(Reason)
    end.

<<<<<<< HEAD
partial_upload(State) ->
    Response = {ok, {self(), State#client_state.upload_window}},
    State#client_state.requester ! {response, self(), Response},
    partial_upload_loop(State#client_state{attempts = 1, request = undefined}).

partial_upload_loop(State = #client_state{requester = Pid}) ->
    receive
        {trailers, Pid, Trailers} ->
            send_trailers(State, Trailers),
            read_response(State);
        {body_part, Pid, http_eob} ->
            send_body_part(State, http_eob),
            read_response(State);
        {body_part, Pid, Data} ->
            send_body_part(State, Data),
            Pid ! {ack, self()},
            partial_upload_loop(State)
    end.

send_body_part(State = #client_state{socket = Socket, ssl = Ssl}, BodyPart) ->
    Data = encode_body_part(State, BodyPart),
    check_send_result(State, lhttpc_sock:send(Socket, Data, Ssl)).

send_trailers(State = #client_state{chunked_upload = true}, Trailers) ->
    Socket = State#client_state.socket,
    Ssl = State#client_state.ssl,
    Data = [<<"0\r\n">>, lhttpc_lib:format_hdrs(Trailers)],
    check_send_result(State, lhttpc_sock:send(Socket, Data, Ssl));
send_trailers(#client_state{chunked_upload = false}, _Trailers) ->
    erlang:error(trailers_not_allowed).

encode_body_part(#client_state{chunked_upload = true}, http_eob) ->
    <<"0\r\n\r\n">>; % We don't send trailers after http_eob
encode_body_part(#client_state{chunked_upload = false}, http_eob) ->
    <<>>;
encode_body_part(#client_state{chunked_upload = true}, Data) ->
    Size = list_to_binary(erlang:integer_to_list(iolist_size(Data), 16)),
    [Size, <<"\r\n">>, Data, <<"\r\n">>];
encode_body_part(#client_state{chunked_upload = false}, Data) ->
    Data.

check_send_result(_State, ok) ->
    ok;
check_send_result(#client_state{socket = Sock, ssl = Ssl}, {error, Reason}) ->
    lhttpc_sock:close(Sock, Ssl),
    throw(Reason).

read_response(#client_state{socket = Socket, ssl = Ssl} = State) ->
    lhttpc_sock:setopts(Socket, [{packet, http}], Ssl),
    read_response(State, nil, nil, []).

read_response(State, Vsn, Status, Hdrs) ->
    Socket = State#client_state.socket,
    Ssl = State#client_state.ssl,
    case lhttpc_sock:recv(Socket, Ssl) of
        {ok, {http_response, NewVsn, StatusCode, Reason}} ->
            NewStatus = {StatusCode, Reason},
            read_response(State, NewVsn, NewStatus, Hdrs);
        {ok, {http_header, _, Name, _, Value}} ->
            Header = {lhttpc_lib:maybe_atom_to_list(Name), Value},
            read_response(State, Vsn, Status, [Header | Hdrs]);
=======
read_response(State, Vsn, {StatusCode, _} = Status, Hdrs, Body) ->
    Socket = State#client_state.socket,
    Ssl = State#client_state.ssl,
    case lhttpc_sock:recv(Socket, Ssl) of
        {ok, {http_response, NewVsn, NewStatusCode, Reason}} ->
            NewStatus = {NewStatusCode, Reason},
            read_response(State, NewVsn, NewStatus, Hdrs, Body);
        {ok, {http_header, _, Name, _, Value}} ->
            Header = {lhttpc_lib:maybe_atom_to_list(Name), Value},
            read_response(State, Vsn, Status, [Header | Hdrs], Body);
        {ok, http_eoh} when StatusCode >= 100, StatusCode =< 199 ->
            % RFC 2616, section 10.1:
            % A client MUST be prepared to accept one or more
            % 1xx status responses prior to a regular
            % response, even if the client does not expect a
            % 100 (Continue) status message. Unexpected 1xx
            % status responses MAY be ignored by a user agent.
            read_response(State, nil, {nil, nil}, [], <<>>);
>>>>>>> 957efa73
        {ok, http_eoh} ->
            lhttpc_sock:setopts(Socket, [{packet, raw}], Ssl),
            Response = handle_response_body(State, Vsn, Status, Hdrs),
            NewHdrs = element(2, Response),
            ReqHdrs = State#client_state.request_headers,
            NewSocket = maybe_close_socket(Socket, Ssl, Vsn, ReqHdrs, NewHdrs),
            {Response, NewSocket};
        {error, closed} ->
            % Either we only noticed that the socket was closed after we
            % sent the request, the server closed it just after we put
            % the request on the wire or the server has some issues and is
            % closing connections without sending responses.
            % If this the first attempt to send the request, we will try again.
            lhttpc_sock:close(Socket, Ssl),
            NewState = State#client_state{
                socket = undefined,
                attempts = State#client_state.attempts - 1
            },
            send_request(NewState);
        {error, Reason} ->
            erlang:error(Reason)
    end.

handle_response_body(#client_state{partial_download = false} = State, Vsn,
        Status, Hdrs) ->
    Socket = State#client_state.socket,
    Ssl = State#client_state.ssl,
    Method = State#client_state.method,
    {Body, NewHdrs} = case has_body(Method, element(1, Status), Hdrs) of
        true  -> read_body(Vsn, Hdrs, Ssl, Socket, body_type(Hdrs));
        false -> {<<>>, Hdrs}
    end,
    {Status, NewHdrs, Body};
handle_response_body(#client_state{partial_download = true} = State, Vsn,
        Status, Hdrs) ->
    Method = State#client_state.method,
    case has_body(Method, element(1, Status), Hdrs) of
        true ->
            Response = {ok, {Status, Hdrs, self()}},
            State#client_state.requester ! {response, self(), Response},
            MonRef = erlang:monitor(process, State#client_state.requester),
            Res = read_partial_body(State, Vsn, Hdrs, body_type(Hdrs)),
            erlang:demonitor(MonRef, [flush]),
            Res;
        false ->
            {Status, Hdrs, undefined}
    end.

has_body("HEAD", _, _) ->
    % HEAD responses aren't allowed to include a body
    false;
has_body("OPTIONS", _, Hdrs) ->
    % OPTIONS can include a body, if Content-Length or Transfer-Encoding
    % indicates it.
    ContentLength = lhttpc_lib:header_value("content-length", Hdrs),
    TransferEncoding = lhttpc_lib:header_value("transfer-encoding", Hdrs),
    case {ContentLength, TransferEncoding} of
        {undefined, undefined} -> false;
        {_, _}                 -> true
    end;
has_body(_, 204, _) ->
    false; % 204 No content can't have a body
has_body(_, _, _) ->
    true. % All other responses are assumed to have a body

body_type(Hdrs) ->
    % Find out how to read the entity body from the request.
    % * If we have a Content-Length, just use that and read the complete
    %   entity.
    % * If Transfer-Encoding is set to chunked, we should read one chunk at
    %   the time
    % * If neither of this is true, we need to read until the socket is
    %   closed (AFAIK, this was common in versions before 1.1).
    case lhttpc_lib:header_value("content-length", Hdrs) of
        undefined ->
            TransferEncoding = string:to_lower(
                lhttpc_lib:header_value("transfer-encoding", Hdrs, "undefined")
            ),
            case TransferEncoding of
                "chunked" -> chunked;
                _         -> infinite
            end;
        ContentLength ->
            {fixed_length, list_to_integer(ContentLength)}
    end.

read_partial_body(State, _Vsn, Hdrs, chunked) ->
    Window = State#client_state.download_window,
    read_partial_chunked_body(State, Hdrs, Window, 0, [], 0);
read_partial_body(State, Vsn, Hdrs, infinite) ->
    check_infinite_response(Vsn, Hdrs),
    read_partial_infinite_body(State, Hdrs, State#client_state.download_window);
read_partial_body(State, _Vsn, Hdrs, {fixed_length, ContentLength}) ->
    read_partial_finite_body(State, Hdrs, ContentLength,
        State#client_state.download_window).

read_body(_Vsn, Hdrs, Ssl, Socket, chunked) ->
    read_chunked_body(Socket, Ssl, Hdrs, []);
read_body(Vsn, Hdrs, Ssl, Socket, infinite) ->
    check_infinite_response(Vsn, Hdrs),
    read_infinite_body(Socket, Hdrs, Ssl);
read_body(_Vsn, Hdrs, Ssl, Socket, {fixed_length, ContentLength}) ->
    read_length(Hdrs, Ssl, Socket, ContentLength).

read_partial_finite_body(State = #client_state{}, Hdrs, 0, _Window) ->
    reply_end_of_body(State, [], Hdrs);
read_partial_finite_body(State = #client_state{requester = To}, Hdrs,
        ContentLength, 0) ->
    receive
        {ack, To} ->
            read_partial_finite_body(State, Hdrs, ContentLength, 1);
        {'DOWN', _, process, To, _} ->
            exit(normal)
    end;
read_partial_finite_body(State, Hdrs, ContentLength, Window) when Window >= 0->
    Bin = read_body_part(State, ContentLength),
    State#client_state.requester ! {body_part, self(), Bin},
    To = State#client_state.requester,
    receive
        {ack, To} ->
            Length = ContentLength - iolist_size(Bin),
            read_partial_finite_body(State, Hdrs, Length, Window);
        {'DOWN', _, process, To, _} ->
            exit(normal)
    after 0 ->
            Length = ContentLength - iolist_size(Bin),
        read_partial_finite_body(State, Hdrs, Length, lhttpc_lib:dec(Window))
    end.

read_body_part(#client_state{part_size = infinity} = State, _ContentLength) ->
    case lhttpc_sock:recv(State#client_state.socket, State#client_state.ssl) of
        {ok, Data} ->
            Data;
        {error, Reason} ->
            erlang:error(Reason)
    end;
read_body_part(#client_state{part_size = PartSize} = State, ContentLength)
        when PartSize =< ContentLength ->
    Socket = State#client_state.socket, 
    Ssl = State#client_state.ssl,
    PartSize = State#client_state.part_size,
    case lhttpc_sock:recv(Socket, PartSize, Ssl) of
        {ok, Data} ->
            Data;
        {error, Reason} ->
            erlang:error(Reason)
    end;
read_body_part(#client_state{part_size = PartSize} = State, ContentLength)
        when PartSize > ContentLength ->
    Socket = State#client_state.socket, 
    Ssl = State#client_state.ssl,
    case lhttpc_sock:recv(Socket, ContentLength, Ssl) of
        {ok, Data} ->
            Data;
        {error, Reason} ->
            erlang:error(Reason)
    end.

read_length(Hdrs, Ssl, Socket, Length) ->
    case lhttpc_sock:recv(Socket, Length, Ssl) of
        {ok, Data} ->
            {Data, Hdrs};
        {error, Reason} ->
            erlang:error(Reason)
    end.

read_partial_chunked_body(State, Hdrs, Window, BufferSize, Buffer, 0) ->
    Socket = State#client_state.socket,
    Ssl = State#client_state.ssl,
    PartSize = State#client_state.part_size,
    case read_chunk_size(Socket, Ssl) of
        0 ->
            reply_chunked_part(State, Buffer, Window),
            {Trailers, NewHdrs} = read_trailers(Socket, Ssl, [], Hdrs),
            reply_end_of_body(State, Trailers, NewHdrs);
        ChunkSize when PartSize =:= infinity ->
            Chunk = read_chunk(Socket, Ssl, ChunkSize),
            NewWindow = reply_chunked_part(State, [Chunk | Buffer], Window),
            read_partial_chunked_body(State, Hdrs, NewWindow, 0, [], 0);
        ChunkSize when BufferSize + ChunkSize >= PartSize ->
            {Chunk, RemSize} = read_partial_chunk(Socket, Ssl,
                PartSize - BufferSize, ChunkSize),
            NewWindow = reply_chunked_part(State, [Chunk | Buffer], Window),
            read_partial_chunked_body(State, Hdrs, NewWindow, 0, [], RemSize);
        ChunkSize ->
            Chunk = read_chunk(Socket, Ssl, ChunkSize),
            read_partial_chunked_body(State, Hdrs, Window,
                BufferSize + ChunkSize, [Chunk | Buffer], 0)
    end;
read_partial_chunked_body(State, Hdrs, Window, BufferSize, Buffer, RemSize) ->
    Socket = State#client_state.socket,
    Ssl = State#client_state.ssl,
    PartSize = State#client_state.part_size,
    if
        BufferSize + RemSize >= PartSize ->
            {Chunk, NewRemSize} =
                read_partial_chunk(Socket, Ssl, PartSize - BufferSize, RemSize),
            NewWindow = reply_chunked_part(State, [Chunk | Buffer], Window),
            read_partial_chunked_body(State, Hdrs, NewWindow, 0, [],
                NewRemSize);
        BufferSize + RemSize < PartSize ->
            Chunk = read_chunk(Socket, Ssl, RemSize),
            read_partial_chunked_body(State, Hdrs, Window, BufferSize + RemSize,
                [Chunk | Buffer], 0)
    end.

read_chunk_size(Socket, Ssl) ->
    lhttpc_sock:setopts(Socket, [{packet, line}], Ssl),
    case lhttpc_sock:recv(Socket, Ssl) of
        {ok, ChunkSizeExt} ->
            chunk_size(ChunkSizeExt);
        {error, Reason} ->
            erlang:error(Reason)
    end.

reply_chunked_part(_State, [], Window) ->
    Window;
reply_chunked_part(State = #client_state{requester = Pid}, Buff, 0) ->
    receive
        {ack, Pid} ->
            reply_chunked_part(State, Buff, 1);
        {'DOWN', _, process, Pid, _} ->
            exit(normal)
    end;
reply_chunked_part(#client_state{requester = Pid}, Buffer, Window) ->
    Pid ! {body_part, self(), list_to_binary(lists:reverse(Buffer))},
    receive
        {ack, Pid} ->  Window;
        {'DOWN', _, process, Pid, _} -> exit(normal)
    after 0 ->
        lhttpc_lib:dec(Window)
    end.

read_chunked_body(Socket, Ssl, Hdrs, Chunks) ->
    case read_chunk_size(Socket, Ssl) of
        0 ->
            Body = list_to_binary(lists:reverse(Chunks)),
            {_, NewHdrs} = read_trailers(Socket, Ssl, [], Hdrs),
            {Body, NewHdrs};
        Size ->
            Chunk = read_chunk(Socket, Ssl, Size),
            read_chunked_body(Socket, Ssl, Hdrs, [Chunk | Chunks])
    end.

chunk_size(Bin) ->
    erlang:list_to_integer(lists:reverse(chunk_size(Bin, [])), 16).

chunk_size(<<$;, _/binary>>, Chars) ->
    Chars;
chunk_size(<<"\r\n", _/binary>>, Chars) ->
    Chars;
chunk_size(<<$\s, Binary/binary>>, Chars) ->
    %% Facebook's HTTP server returns a chunk size like "6  \r\n"
    chunk_size(Binary, Chars);
chunk_size(<<Char, Binary/binary>>, Chars) ->
    chunk_size(Binary, [Char | Chars]).

read_partial_chunk(Socket, Ssl, ChunkSize, ChunkSize) ->
    {read_chunk(Socket, Ssl, ChunkSize), 0};
read_partial_chunk(Socket, Ssl, Size, ChunkSize) ->
    lhttpc_sock:setopts(Socket, [{packet, raw}], Ssl),
    case lhttpc_sock:recv(Socket, Size, Ssl) of
        {ok, Chunk} ->
            {Chunk, ChunkSize - Size};
        {error, Reason} ->
            erlang:error(Reason)
    end.

read_chunk(Socket, Ssl, Size) ->
    lhttpc_sock:setopts(Socket, [{packet, raw}], Ssl),
    case lhttpc_sock:recv(Socket, Size + 2, Ssl) of
        {ok, <<Chunk:Size/binary, "\r\n">>} ->
            Chunk;
        {ok, Data} ->
            erlang:error({invalid_chunk, Data});
        {error, Reason} ->
            erlang:error(Reason)
    end.

read_trailers(Socket, Ssl, Trailers, Hdrs) ->
    lhttpc_sock:setopts(Socket, [{packet, httph}], Ssl),
    case lhttpc_sock:recv(Socket, Ssl) of
        {ok, http_eoh} ->
            {Trailers, Hdrs};
        {ok, {http_header, _, Name, _, Value}} ->
            Header = {lhttpc_lib:maybe_atom_to_list(Name), Value},
            read_trailers(Socket, Ssl, [Header | Trailers], [Header | Hdrs]);
        {error, {http_error, Data}} ->
            erlang:error({bad_trailer, Data})
    end.

reply_end_of_body(#client_state{requester = Requester}, Trailers, Hdrs) ->
    Requester ! {http_eob, self(), Trailers},
    {no_return, Hdrs}.

read_partial_infinite_body(State = #client_state{requester = To}, Hdrs, 0) ->
    receive
        {ack, To} ->
            read_partial_infinite_body(State, Hdrs, 1);
        {'DOWN', _, process, To, _} ->
            exit(normal)
    end;
read_partial_infinite_body(State = #client_state{requester = To}, Hdrs, Window)
        when Window >= 0 ->
    case read_infinite_body_part(State) of
        http_eob -> reply_end_of_body(State, [], Hdrs);
        Bin ->
            State#client_state.requester ! {body_part, self(), Bin},
            receive
                {ack, To} ->
                    read_partial_infinite_body(State, Hdrs, Window);
                {'DOWN', _, process, To, _} ->
                    exit(normal)
            after 0 ->
                read_partial_infinite_body(State, Hdrs, lhttpc_lib:dec(Window))
            end
    end.

read_infinite_body_part(#client_state{socket = Socket, ssl = Ssl}) ->
    case lhttpc_sock:recv(Socket, Ssl) of
        {ok, Data} ->
            Data;
        {error, closed} ->
            http_eob;
        {error, Reason} ->
            erlang:error(Reason)
    end.

check_infinite_response({1, Minor}, Hdrs) when Minor >= 1 ->
    HdrValue = lhttpc_lib:header_value("connection", Hdrs, "keep-alive"),
    case string:to_lower(HdrValue) of
        "close" -> ok;
        _       -> erlang:error(no_content_length)
    end;
check_infinite_response(_, Hdrs) ->
    HdrValue = lhttpc_lib:header_value("connection", Hdrs, "close"),
    case string:to_lower(HdrValue) of
        "keep-alive" -> erlang:error(no_content_length);
        _            -> ok
    end.

read_infinite_body(Socket, Hdrs, Ssl) ->
    read_until_closed(Socket, <<>>, Hdrs, Ssl).

read_until_closed(Socket, Acc, Hdrs, Ssl) ->
    case lhttpc_sock:recv(Socket, Ssl) of
        {ok, Body} ->
            NewAcc = <<Acc/binary, Body/binary>>,
            read_until_closed(Socket, NewAcc, Hdrs, Ssl);
        {error, closed} ->
            {Acc, Hdrs};
        {error, Reason} ->
            erlang:error(Reason)
    end.

maybe_close_socket(Socket, Ssl, {1, Minor}, ReqHdrs, RespHdrs) when Minor >= 1->
    ClientConnection = ?CONNECTION_HDR(ReqHdrs, "keep-alive"),
    ServerConnection = ?CONNECTION_HDR(RespHdrs, "keep-alive"),
    if
        ClientConnection =:= "close"; ServerConnection =:= "close" ->
            lhttpc_sock:close(Socket, Ssl),
            undefined;
        ClientConnection =/= "close", ServerConnection =/= "close" ->
            Socket
    end;
maybe_close_socket(Socket, Ssl, _, ReqHdrs, RespHdrs) ->
    ClientConnection = ?CONNECTION_HDR(ReqHdrs, "keep-alive"),
    ServerConnection = ?CONNECTION_HDR(RespHdrs, "close"),
    if
        ClientConnection =:= "close"; ServerConnection =/= "keep-alive" ->
            lhttpc_sock:close(Socket, Ssl),
            undefined;
        ClientConnection =/= "close", ServerConnection =:= "keep-alive" ->
            Socket
    end.<|MERGE_RESOLUTION|>--- conflicted
+++ resolved
@@ -183,15 +183,10 @@
     Request = State#client_state.request,
     case lhttpc_sock:send(Socket, Request, Ssl) of
         ok ->
-<<<<<<< HEAD
             if
                 State#client_state.partial_upload     -> partial_upload(State);
                 not State#client_state.partial_upload -> read_response(State)
             end;
-=======
-            lhttpc_sock:setopts(Socket, [{packet, http}], Ssl),
-            read_response(State, nil, {nil, nil}, [], <<>>);
->>>>>>> 957efa73
         {error, closed} ->
             lhttpc_sock:close(Socket, Ssl),
             NewState = State#client_state{
@@ -204,7 +199,6 @@
             erlang:error(Reason)
     end.
 
-<<<<<<< HEAD
 partial_upload(State) ->
     Response = {ok, {self(), State#client_state.upload_window}},
     State#client_state.requester ! {response, self(), Response},
@@ -254,29 +248,18 @@
 
 read_response(#client_state{socket = Socket, ssl = Ssl} = State) ->
     lhttpc_sock:setopts(Socket, [{packet, http}], Ssl),
-    read_response(State, nil, nil, []).
-
-read_response(State, Vsn, Status, Hdrs) ->
+    read_response(State, nil, {nil, nil}, []).
+
+read_response(State, Vsn, {StatusCode, _} = Status, Hdrs) ->
     Socket = State#client_state.socket,
     Ssl = State#client_state.ssl,
     case lhttpc_sock:recv(Socket, Ssl) of
-        {ok, {http_response, NewVsn, StatusCode, Reason}} ->
-            NewStatus = {StatusCode, Reason},
+        {ok, {http_response, NewVsn, NewStatusCode, Reason}} ->
+            NewStatus = {NewStatusCode, Reason},
             read_response(State, NewVsn, NewStatus, Hdrs);
         {ok, {http_header, _, Name, _, Value}} ->
             Header = {lhttpc_lib:maybe_atom_to_list(Name), Value},
             read_response(State, Vsn, Status, [Header | Hdrs]);
-=======
-read_response(State, Vsn, {StatusCode, _} = Status, Hdrs, Body) ->
-    Socket = State#client_state.socket,
-    Ssl = State#client_state.ssl,
-    case lhttpc_sock:recv(Socket, Ssl) of
-        {ok, {http_response, NewVsn, NewStatusCode, Reason}} ->
-            NewStatus = {NewStatusCode, Reason},
-            read_response(State, NewVsn, NewStatus, Hdrs, Body);
-        {ok, {http_header, _, Name, _, Value}} ->
-            Header = {lhttpc_lib:maybe_atom_to_list(Name), Value},
-            read_response(State, Vsn, Status, [Header | Hdrs], Body);
         {ok, http_eoh} when StatusCode >= 100, StatusCode =< 199 ->
             % RFC 2616, section 10.1:
             % A client MUST be prepared to accept one or more
@@ -284,8 +267,7 @@
             % response, even if the client does not expect a
             % 100 (Continue) status message. Unexpected 1xx
             % status responses MAY be ignored by a user agent.
-            read_response(State, nil, {nil, nil}, [], <<>>);
->>>>>>> 957efa73
+            read_response(State, nil, {nil, nil}, []);
         {ok, http_eoh} ->
             lhttpc_sock:setopts(Socket, [{packet, raw}], Ssl),
             Response = handle_response_body(State, Vsn, Status, Hdrs),
