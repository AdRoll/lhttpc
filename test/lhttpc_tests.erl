--- conflicted
+++ resolved
@@ -107,34 +107,6 @@
     ok = application:stop(crypto).
 
 tcp_test_() ->
-<<<<<<< HEAD
-    {setup, fun start_app/0, fun stop_app/1, [
-            ?_test(simple_get()),
-            ?_test(empty_get()),
-            ?_test(get_with_mandatory_hdrs()),
-            ?_test(no_content_length()),
-            ?_test(no_content_length_1_0()),
-            ?_test(server_connection_close()),
-            ?_test(client_connection_close()),
-            ?_test(pre_1_1_server_connection()),
-            ?_test(pre_1_1_server_keep_alive()),
-            ?_test(simple_put()),
-            ?_test(post()),
-            ?_test(bad_url()),
-            ?_test(persistent_connection()),
-            ?_test(request_timeout()),
-            ?_test(connection_timeout()),
-            ?_test(suspended_manager()),
-            ?_test(chunked_encoding()),
-            ?_test(partial_upload_identity()),
-            ?_test(partial_upload_chunked()),
-            ?_test(partial_download_identity()),
-            ?_test(limited_partial_download_identity()),
-            ?_test(partial_download_chunked()),
-            ?_test(close_connection()),
-            ?_test(connection_count()) % just check that it's 0 (last)
-        ]}.
-=======
     {inorder, 
         {setup, fun start_app/0, fun stop_app/1, [
                 ?_test(simple_get()),
@@ -160,11 +132,16 @@
                 ?_test(connection_timeout()),
                 ?_test(suspended_manager()),
                 ?_test(chunked_encoding()),
+                ?_test(partial_upload_identity()),
+                ?_test(partial_upload_chunked()),
+                ?_test(partial_upload_chunked_no_trailer()),
+                ?_test(partial_download_identity()),
+                ?_test(limited_partial_download_identity()),
+                ?_test(partial_download_chunked()),
                 ?_test(close_connection()),
                 ?_test(connection_count()) % just check that it's 0 (last)
             ]}
     }.
->>>>>>> 68dbbfd3
 
 ssl_test_() ->
     {inorder,
@@ -445,6 +422,21 @@
     ?assertEqual(element(2, Trailer), 
         lhttpc_lib:header_value("x-test-orig-trailer-1", headers(Response2))).
 
+partial_upload_chunked_no_trailer() ->
+    Port = start(gen_tcp, [fun chunked_upload/5]),
+    URL = url(Port, "/partial_upload_chunked_no_trailer"),
+    Body = [<<"This">>, <<" is ">>, <<"chunky">>, <<" stuff!">>],
+    Options = [{partial_upload, 1}],
+    {ok, UploadState1} = lhttpc:request(URL, post, [], hd(Body), 1000, Options),
+    {ok, Response} = lhttpc:send_body_part(
+        lists:foldl(fun upload_parts/2, UploadState1, tl(Body)),
+        http_eob
+    ),
+    ?assertEqual({200, "OK"}, status(Response)),
+    ?assertEqual(<<?DEFAULT_STRING>>, body(Response)),
+    ?assertEqual("This is chunky stuff!",
+        lhttpc_lib:header_value("x-test-orig-body", headers(Response))).
+
 partial_download_identity() ->
     Port = start(gen_tcp, [fun large_response/5]),
     URL = url(Port, "/partial_download_identity"),
